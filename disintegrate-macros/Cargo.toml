--- conflicted
+++ resolved
@@ -1,29 +1,24 @@
-[package]
-name = "disintegrate-macros"
-description = "Disintegrate macros. Not for direct use. Refer to the `disintegrate` crate for details."
-version = "0.7.3"
-license.workspace = true
-edition.workspace = true
-authors.workspace = true
-repository.workspace = true
-readme.workspace = true
-
-[lib]
-proc-macro = true
-
-[features]
-never = []
-
-[dependencies]
-<<<<<<< HEAD
-heck = "0.5.0"
-proc-macro2 = "1.0.80"
-=======
-heck = "0.4.1"
-proc-macro2 = "1.0.81"
->>>>>>> 03b55322
-quote = "1.0.33"
-syn = { version = "2.0.52", features = ["full"] }
-
-[dev-dependencies]
-disintegrate = { version = "0.7.3", path = "../disintegrate", features = ["macros"] }
+[package]
+name = "disintegrate-macros"
+description = "Disintegrate macros. Not for direct use. Refer to the `disintegrate` crate for details."
+version = "0.7.3"
+license.workspace = true
+edition.workspace = true
+authors.workspace = true
+repository.workspace = true
+readme.workspace = true
+
+[lib]
+proc-macro = true
+
+[features]
+never = []
+
+[dependencies]
+heck = "0.5.0"
+proc-macro2 = "1.0.81"
+quote = "1.0.33"
+syn = { version = "2.0.52", features = ["full"] }
+
+[dev-dependencies]
+disintegrate = { version = "0.7.3", path = "../disintegrate", features = ["macros"] }