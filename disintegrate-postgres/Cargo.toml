--- conflicted
+++ resolved
@@ -23,13 +23,8 @@
 futures = "0.3.30"
 async-stream = "0.3.5"
 thiserror = "1.0.61"
-<<<<<<< HEAD
-tokio = {version = "1.35.1", features = ["macros"], optional = true}
+tokio = {version = "1.42.0", features = ["macros"], optional = true}
 tokio-util = {version = "0.7.13", optional = true}
-=======
-tokio = {version = "1.42.0", features = ["macros"], optional = true}
-tokio-util = {version = "0.7.11", optional = true}
->>>>>>> 5bb0e403
 uuid = { version = "1.11.0", features = ["v3"] }
 md-5 = "0.10.6"
 paste = "1.0.14"
