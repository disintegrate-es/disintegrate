[package]
name = "courses"
version = "0.1.0"
publish = false
license.workspace = true
edition.workspace = true
authors.workspace = true
repository.workspace = true

[dependencies]
anyhow = "1.0.79"
async-trait = "0.1.80"
disintegrate = {version = "0.7.3", path = "../../disintegrate", features = ["macros", "serde-prost"] }
disintegrate-postgres = { version = "0.7.3", path = "../../disintegrate-postgres", features = ["listener"] }
rust_decimal = "1.34.3"
<<<<<<< HEAD
sqlx = { version = "0.7.4", features = [ "runtime-tokio-rustls" , "postgres" ] }
thiserror = "1.0.57"
=======
sqlx = { version = "0.7.2", features = [ "runtime-tokio-rustls" , "postgres" ] }
thiserror = "1.0.58"
>>>>>>> 03b55322
tokio = { version = "1.35.1", features = ["macros", "rt-multi-thread", "signal"] }
tonic = { version = "0.11.0", features = ["gzip", "transport"] }
tonic-health = "0.11.0"
tonic-reflection = "0.11.0"
tower = "0.4.13"
tower-http = { version = "0.5.2", features = ["trace"] }
prost = {version = "0.12.3"}
dotenv = "0.15.0"
serde = "1.0.196"
tracing = "0.1.40"
tracing-subscriber = "0.3.18"

[build-dependencies]
tonic-build = { version = "0.11.0", features = ["prost"] }<|MERGE_RESOLUTION|>--- conflicted
+++ resolved
@@ -13,13 +13,8 @@
 disintegrate = {version = "0.7.3", path = "../../disintegrate", features = ["macros", "serde-prost"] }
 disintegrate-postgres = { version = "0.7.3", path = "../../disintegrate-postgres", features = ["listener"] }
 rust_decimal = "1.34.3"
-<<<<<<< HEAD
 sqlx = { version = "0.7.4", features = [ "runtime-tokio-rustls" , "postgres" ] }
-thiserror = "1.0.57"
-=======
-sqlx = { version = "0.7.2", features = [ "runtime-tokio-rustls" , "postgres" ] }
 thiserror = "1.0.58"
->>>>>>> 03b55322
 tokio = { version = "1.35.1", features = ["macros", "rt-multi-thread", "signal"] }
 tonic = { version = "0.11.0", features = ["gzip", "transport"] }
 tonic-health = "0.11.0"
